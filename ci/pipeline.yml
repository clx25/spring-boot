--- conflicted
+++ resolved
@@ -623,10 +623,7 @@
         <<: *sdkman-task-params
         RELEASE_TYPE: RELEASE
         BRANCH: ((branch))
-<<<<<<< HEAD
         LATEST_GA: false
-=======
-        LATEST_GA: true
 - name: update-homebrew-tap
   serial: true
   plan:
@@ -642,12 +639,11 @@
       image: ci-image
       file: git-repo/ci/tasks/update-homebrew-tap.yml
       params:
-        LATEST_GA: true
+        LATEST_GA: false
     - put: git-repo
       resource: homebrew-tap-repo
       params:
         repository: updated-repo
->>>>>>> e5981c16
 groups:
 - name: "builds"
   jobs: ["build", "jdk11-build", "jdk15-build", "windows-build"]
