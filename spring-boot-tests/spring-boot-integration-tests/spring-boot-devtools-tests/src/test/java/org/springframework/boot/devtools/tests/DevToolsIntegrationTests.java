/*
 * Copyright 2012-2019 the original author or authors.
 *
 * Licensed under the Apache License, Version 2.0 (the "License");
 * you may not use this file except in compliance with the License.
 * You may obtain a copy of the License at
 *
 *      https://www.apache.org/licenses/LICENSE-2.0
 *
 * Unless required by applicable law or agreed to in writing, software
 * distributed under the License is distributed on an "AS IS" BASIS,
 * WITHOUT WARRANTIES OR CONDITIONS OF ANY KIND, either express or implied.
 * See the License for the specific language governing permissions and
 * limitations under the License.
 */

package org.springframework.boot.devtools.tests;

import java.io.File;
import java.io.FileReader;
import java.io.IOException;
import java.time.Duration;
import java.util.ArrayList;
import java.util.List;

import net.bytebuddy.ByteBuddy;
import net.bytebuddy.description.annotation.AnnotationDescription;
import net.bytebuddy.description.modifier.Visibility;
import net.bytebuddy.dynamic.DynamicType.Builder;
import net.bytebuddy.implementation.FixedValue;
import org.junit.After;
import org.junit.Before;
import org.junit.ClassRule;
import org.junit.Rule;
import org.junit.Test;
import org.junit.rules.TemporaryFolder;
import org.junit.runner.RunWith;
import org.junit.runners.Parameterized;
import org.junit.runners.Parameterized.Parameters;

import org.springframework.boot.test.web.client.TestRestTemplate;
import org.springframework.boot.testsupport.BuildOutput;
import org.springframework.http.HttpStatus;
import org.springframework.util.FileCopyUtils;
import org.springframework.web.bind.annotation.RequestMapping;
import org.springframework.web.bind.annotation.RestController;

import static org.assertj.core.api.Assertions.assertThat;

/**
 * Integration tests for DevTools.
 *
 * @author Andy Wilkinson
 */
@RunWith(Parameterized.class)
public class DevToolsIntegrationTests {

	@ClassRule
	public static final TemporaryFolder temp = new TemporaryFolder();

	private static final BuildOutput buildOutput = new BuildOutput(
			DevToolsIntegrationTests.class);

	private LaunchedApplication launchedApplication;

	private final File serverPortFile;

	private final ApplicationLauncher applicationLauncher;

	@Rule
	public JvmLauncher javaLauncher = new JvmLauncher();

	public DevToolsIntegrationTests(ApplicationLauncher applicationLauncher) {
		this.applicationLauncher = applicationLauncher;
		this.serverPortFile = new File(
				DevToolsIntegrationTests.buildOutput.getRootLocation(), "server.port");
	}

	@Before
	public void launchApplication() throws Exception {
		this.serverPortFile.delete();
<<<<<<< HEAD
		this.launchedApplication = this.applicationLauncher
				.launchApplication(this.javaLauncher, this.serverPortFile);
=======
		System.out.println("Launching " + this.javaLauncher.getClass());
		this.launchedApplication = this.applicationLauncher.launchApplication(this.javaLauncher);
>>>>>>> 24925c3d
	}

	@After
	public void stopApplication() throws InterruptedException {
		this.launchedApplication.stop();
	}

	@Test
	public void addARequestMappingToAnExistingController() throws Exception {
		TestRestTemplate template = new TestRestTemplate();
		String urlBase = "http://localhost:" + awaitServerPort();
		assertThat(template.getForObject(urlBase + "/one", String.class)).isEqualTo("one");
		assertThat(template.getForEntity(urlBase + "/two", String.class).getStatusCode())
				.isEqualTo(HttpStatus.NOT_FOUND);
		controller("com.example.ControllerOne").withRequestMapping("one").withRequestMapping("two").build();
		urlBase = "http://localhost:" + awaitServerPort();
		assertThat(template.getForObject(urlBase + "/one", String.class)).isEqualTo("one");
		assertThat(template.getForObject(urlBase + "/two", String.class)).isEqualTo("two");
	}

	@Test
	public void removeARequestMappingFromAnExistingController() throws Exception {
		TestRestTemplate template = new TestRestTemplate();
		String urlBase = "http://localhost:" + awaitServerPort();
		assertThat(template.getForObject(urlBase + "/one", String.class)).isEqualTo("one");
		controller("com.example.ControllerOne").build();
		urlBase = "http://localhost:" + awaitServerPort();
		assertThat(template.getForEntity(urlBase + "/one", String.class).getStatusCode())
				.isEqualTo(HttpStatus.NOT_FOUND);
	}

	@Test
	public void createAController() throws Exception {
		TestRestTemplate template = new TestRestTemplate();
		String urlBase = "http://localhost:" + awaitServerPort();
		assertThat(template.getForObject(urlBase + "/one", String.class)).isEqualTo("one");
		assertThat(template.getForEntity(urlBase + "/two", String.class).getStatusCode())
				.isEqualTo(HttpStatus.NOT_FOUND);
		controller("com.example.ControllerTwo").withRequestMapping("two").build();
		urlBase = "http://localhost:" + awaitServerPort();
		assertThat(template.getForObject(urlBase + "/one", String.class)).isEqualTo("one");
		assertThat(template.getForObject(urlBase + "/two", String.class)).isEqualTo("two");

	}

	@Test
	public void createAControllerAndThenAddARequestMapping() throws Exception {
		TestRestTemplate template = new TestRestTemplate();
		String urlBase = "http://localhost:" + awaitServerPort();
		assertThat(template.getForObject(urlBase + "/one", String.class)).isEqualTo("one");
		assertThat(template.getForEntity(urlBase + "/two", String.class).getStatusCode())
				.isEqualTo(HttpStatus.NOT_FOUND);
		controller("com.example.ControllerTwo").withRequestMapping("two").build();
		urlBase = "http://localhost:" + awaitServerPort();
		assertThat(template.getForObject(urlBase + "/one", String.class)).isEqualTo("one");
		assertThat(template.getForObject(urlBase + "/two", String.class)).isEqualTo("two");
		controller("com.example.ControllerTwo").withRequestMapping("two").withRequestMapping("three").build();
		urlBase = "http://localhost:" + awaitServerPort();
		assertThat(template.getForObject(urlBase + "/three", String.class)).isEqualTo("three");
	}

	@Test
	public void createAControllerAndThenAddARequestMappingToAnExistingController() throws Exception {
		TestRestTemplate template = new TestRestTemplate();
		String urlBase = "http://localhost:" + awaitServerPort();
		assertThat(template.getForObject(urlBase + "/one", String.class)).isEqualTo("one");
		assertThat(template.getForEntity(urlBase + "/two", String.class).getStatusCode())
				.isEqualTo(HttpStatus.NOT_FOUND);
		controller("com.example.ControllerTwo").withRequestMapping("two").build();
		urlBase = "http://localhost:" + awaitServerPort();
		assertThat(template.getForObject(urlBase + "/one", String.class)).isEqualTo("one");
		assertThat(template.getForObject(urlBase + "/two", String.class)).isEqualTo("two");
		controller("com.example.ControllerOne").withRequestMapping("one").withRequestMapping("three").build();
		urlBase = "http://localhost:" + awaitServerPort();
		assertThat(template.getForObject(urlBase + "/one", String.class)).isEqualTo("one");
		assertThat(template.getForObject(urlBase + "/two", String.class)).isEqualTo("two");
		assertThat(template.getForObject(urlBase + "/three", String.class)).isEqualTo("three");
	}

	@Test
	public void deleteAController() throws Exception {
		TestRestTemplate template = new TestRestTemplate();
		String urlBase = "http://localhost:" + awaitServerPort();
		assertThat(template.getForObject(urlBase + "/one", String.class)).isEqualTo("one");
		assertThat(new File(this.launchedApplication.getClassesDirectory(), "com/example/ControllerOne.class").delete())
				.isTrue();
		urlBase = "http://localhost:" + awaitServerPort();
		assertThat(template.getForEntity(urlBase + "/one", String.class).getStatusCode())
				.isEqualTo(HttpStatus.NOT_FOUND);

	}

	@Test
	public void createAControllerAndThenDeleteIt() throws Exception {
		TestRestTemplate template = new TestRestTemplate();
		String urlBase = "http://localhost:" + awaitServerPort();
		assertThat(template.getForObject(urlBase + "/one", String.class)).isEqualTo("one");
		assertThat(template.getForEntity(urlBase + "/two", String.class).getStatusCode())
				.isEqualTo(HttpStatus.NOT_FOUND);
		controller("com.example.ControllerTwo").withRequestMapping("two").build();
		urlBase = "http://localhost:" + awaitServerPort();
		assertThat(template.getForObject(urlBase + "/one", String.class)).isEqualTo("one");
		assertThat(template.getForObject(urlBase + "/two", String.class)).isEqualTo("two");
		assertThat(new File(this.launchedApplication.getClassesDirectory(), "com/example/ControllerTwo.class").delete())
				.isTrue();
		urlBase = "http://localhost:" + awaitServerPort();
		assertThat(template.getForEntity(urlBase + "/two", String.class).getStatusCode())
				.isEqualTo(HttpStatus.NOT_FOUND);
	}

	private int awaitServerPort() throws Exception {
		Duration timeToWait = Duration.ofSeconds(40);
		long end = System.currentTimeMillis() + timeToWait.toMillis();
		System.out.println("Reading server port from '" + this.serverPortFile + "'");
		while (this.serverPortFile.length() == 0) {
			if (System.currentTimeMillis() > end) {
				throw new IllegalStateException(String.format(
<<<<<<< HEAD
						"server.port file '" + this.serverPortFile
								+ "' was not written within " + timeToWait.toMillis()
								+ "ms. " + "Application output:%n%s%s",
						FileCopyUtils.copyToString(new FileReader(
								this.launchedApplication.getStandardOut())),
						FileCopyUtils.copyToString(new FileReader(
								this.launchedApplication.getStandardError()))));
=======
						"server.port file was not written within 30 seconds. " + "Application output:%n%s%s",
						FileCopyUtils.copyToString(new FileReader(this.launchedApplication.getStandardOut())),
						FileCopyUtils.copyToString(new FileReader(this.launchedApplication.getStandardError()))));
>>>>>>> 24925c3d
			}
			Thread.sleep(100);
		}
		FileReader portReader = new FileReader(this.serverPortFile);
		int port = Integer.valueOf(FileCopyUtils.copyToString(portReader));
		this.serverPortFile.delete();
		System.out.println("Got port " + port);
		this.launchedApplication.restartRemote(port);
		Thread.sleep(1000);
		return port;
	}

	private ControllerBuilder controller(String name) {
		return new ControllerBuilder(name, this.launchedApplication.getClassesDirectory());
	}

	@Parameters(name = "{0}")
	public static Object[] parameters() throws IOException {
		Directories directories = new Directories(buildOutput, temp);
		return new Object[] { new Object[] { new LocalApplicationLauncher(directories) },
				new Object[] { new ExplodedRemoteApplicationLauncher(directories) },
				new Object[] { new JarFileRemoteApplicationLauncher(directories) } };
	}

	private static final class ControllerBuilder {

		private final List<String> mappings = new ArrayList<>();

		private final String name;

		private final File classesDirectory;

		private ControllerBuilder(String name, File classesDirectory) {
			this.name = name;
			this.classesDirectory = classesDirectory;
		}

		public ControllerBuilder withRequestMapping(String mapping) {
			this.mappings.add(mapping);
			return this;
		}

		public void build() throws Exception {
			Builder<Object> builder = new ByteBuddy().subclass(Object.class).name(this.name)
					.annotateType(AnnotationDescription.Builder.ofType(RestController.class).build());
			for (String mapping : this.mappings) {
				builder = builder.defineMethod(mapping, String.class, Visibility.PUBLIC)
						.intercept(FixedValue.value(mapping)).annotateMethod(AnnotationDescription.Builder
								.ofType(RequestMapping.class).defineArray("value", mapping).build());
			}
			builder.make().saveIn(this.classesDirectory);
		}

	}

}<|MERGE_RESOLUTION|>--- conflicted
+++ resolved
@@ -58,8 +58,7 @@
 	@ClassRule
 	public static final TemporaryFolder temp = new TemporaryFolder();
 
-	private static final BuildOutput buildOutput = new BuildOutput(
-			DevToolsIntegrationTests.class);
+	private static final BuildOutput buildOutput = new BuildOutput(DevToolsIntegrationTests.class);
 
 	private LaunchedApplication launchedApplication;
 
@@ -72,20 +71,13 @@
 
 	public DevToolsIntegrationTests(ApplicationLauncher applicationLauncher) {
 		this.applicationLauncher = applicationLauncher;
-		this.serverPortFile = new File(
-				DevToolsIntegrationTests.buildOutput.getRootLocation(), "server.port");
+		this.serverPortFile = new File(DevToolsIntegrationTests.buildOutput.getRootLocation(), "server.port");
 	}
 
 	@Before
 	public void launchApplication() throws Exception {
 		this.serverPortFile.delete();
-<<<<<<< HEAD
-		this.launchedApplication = this.applicationLauncher
-				.launchApplication(this.javaLauncher, this.serverPortFile);
-=======
-		System.out.println("Launching " + this.javaLauncher.getClass());
-		this.launchedApplication = this.applicationLauncher.launchApplication(this.javaLauncher);
->>>>>>> 24925c3d
+		this.launchedApplication = this.applicationLauncher.launchApplication(this.javaLauncher, this.serverPortFile);
 	}
 
 	@After
@@ -203,19 +195,10 @@
 		while (this.serverPortFile.length() == 0) {
 			if (System.currentTimeMillis() > end) {
 				throw new IllegalStateException(String.format(
-<<<<<<< HEAD
-						"server.port file '" + this.serverPortFile
-								+ "' was not written within " + timeToWait.toMillis()
+						"server.port file '" + this.serverPortFile + "' was not written within " + timeToWait.toMillis()
 								+ "ms. " + "Application output:%n%s%s",
-						FileCopyUtils.copyToString(new FileReader(
-								this.launchedApplication.getStandardOut())),
-						FileCopyUtils.copyToString(new FileReader(
-								this.launchedApplication.getStandardError()))));
-=======
-						"server.port file was not written within 30 seconds. " + "Application output:%n%s%s",
 						FileCopyUtils.copyToString(new FileReader(this.launchedApplication.getStandardOut())),
 						FileCopyUtils.copyToString(new FileReader(this.launchedApplication.getStandardError()))));
->>>>>>> 24925c3d
 			}
 			Thread.sleep(100);
 		}
